"""Trainer for TSCAN, but also applies to 3D-CAN, Hybrid-CAN, and DeepPhys."""

from neural_methods.trainer.BaseTrainer import BaseTrainer
import torch
from neural_methods.model.ts_can import TSCAN
from neural_methods.loss.NegPearsonLoss import Neg_Pearson
import torch.optim as optim
import numpy as np
import os
from tqdm import tqdm
import logging

class TscanTrainer(BaseTrainer):

    def __init__(self, config):
        """Inits parameters from args and the writer for TensorboardX."""
        super().__init__()
        self.device = torch.device(config.DEVICE)
        self.frame_depth = config.MODEL.TSCAN.FRAME_DEPTH
        self.model = TSCAN(frame_depth=self.frame_depth,
                           img_size=config.DATA.PREPROCESS.H).to(self.device)
        self.criterion = torch.nn.MSELoss()
        self.optimizer = optim.Adam(
            self.model.parameters(), lr=config.TRAIN.LR)
        self.max_epoch_num = config.TRAIN.EPOCHS
        self.model_dir = config.MODEL.MODEL_DIR
        self.model_file_name = config.TRAIN.MODEL_FILE_NAME

    def train(self, data_loader, print_freq=100):
        """ TODO:Docstring"""
        min_valid_loss = 1
        
        for epoch in tqdm(range(self.max_epoch_num)):
            logging.debug(f"====Training Epoch: {epoch}====")
            running_loss = 0.0
            train_loss = []
            self.model.train()
            # Model Training
            for idx, batch in enumerate(data_loader["train"]):
                data, labels = batch[0].to(
                    self.device), batch[1].to(self.device)
                N, D, C, H, W = data.shape
                data = data.view(N*D, C, H, W)
                labels = labels.view(-1, 1)
                data = data[:(N*D)//self.frame_depth*self.frame_depth]
                labels = labels[:(N*D)//self.frame_depth*self.frame_depth]
                self.optimizer.zero_grad()
                pred_ppg = self.model(data)
                loss = self.criterion(pred_ppg, labels)
                loss.backward()
                self.optimizer.step()
                running_loss += loss.item()
<<<<<<< HEAD
                # print every 100 mini-batches
                if idx % print_freq == (print_freq - 1):
                    print(
=======
                if idx % print_freq == (print_freq - 1):  # print every 100 mini-batches
                    logging.debug(
>>>>>>> 0f618f4f
                        f'[{epoch + 1}, {idx + 1:5d}] loss: {running_loss / print_freq:.3f}')
                    running_loss = 0.0
                train_loss.append(loss.item())
            valid_loss = self.validate(data_loader)
<<<<<<< HEAD
            if(valid_loss < min_valid_loss) or (valid_loss < 0):
=======
            # self.twriter.add_scalar(
            #     "valid_loss",
            #     scalar_value=float(valid_loss),
            #     global_step=round)
            # Saving the best model checkpoint based on the validation loss.
            if valid_loss < min_valid_loss:
                logging.debug("Updating the best ckpt")
>>>>>>> 0f618f4f
                min_valid_loss = valid_loss
                print("update best model")
                self.save_model()
<<<<<<< HEAD
                print(valid_loss)

    def validate(self, data_loader):
        """ Model evaluation on the validation dataset."""
        if data_loader["valid"] == None:
            print("No data for valid")
            return -1
        print(" ====Validating===")
=======
            logging.debug('valid loss: ', valid_loss)
            logging.debug('min_valid_loss: ', min_valid_loss)

    def validate(self, data_loader):
        """ Model evaluation on the validation dataset."""
        logging.debug(" ====Validating===")
>>>>>>> 0f618f4f
        valid_loss = []
        self.model.eval()
        valid_step = 0
        with torch.no_grad():
            for valid_idx, valid_batch in enumerate(data_loader["valid"]):
                data_valid, labels_valid = valid_batch[0].to(
                    self.device), valid_batch[1].to(self.device)
                N, D, C, H, W = data_valid.shape
                data_valid = data_valid.view(N * D, C, H, W)
                labels_valid = labels_valid.view(-1, 1)
                data_valid = data_valid[:(
                    N * D) // self.frame_depth * self.frame_depth]
                labels_valid = labels_valid[:(
                    N * D) // self.frame_depth * self.frame_depth]
                pred_ppg_valid = self.model(data_valid)
                loss = self.criterion(pred_ppg_valid, labels_valid)
                valid_loss.append(loss.item())
                valid_step += 1
            valid_loss = np.asarray(valid_loss)
        return np.mean(valid_loss)

    def test(self, data_loader):
        """ Model evaluation on the testing dataset."""
<<<<<<< HEAD
        print(" ====Testing===")
        predictions = list()
        labels = list()
=======
        logging.debug(" ====Testing===")
        test_step = 0
        test_loss = []
>>>>>>> 0f618f4f
        self.model.eval()
        with torch.no_grad():
            for _, test_batch in enumerate(data_loader["test"]):
                data_test, labels_test = test_batch[0].to(
                    self.device), test_batch[1].to(self.device)
                N, D, C, H, W = data_test.shape
                data_test = data_test.view(N * D, C, H, W)
                labels_test = labels_test.view(-1, 1)
                data_test = data_test[:(
                    N * D) // self.frame_depth * self.frame_depth]
                labels_test = labels_test[:(
                    N * D) // self.frame_depth * self.frame_depth]
                pred_ppg_test = self.model(data_test)
                predictions.append(pred_ppg_test)
                labels.append(labels_test)
        return np.reshape(np.array(predictions), (-1)), np.reshape(np.array(labels), (-1))

    def save_model(self):
        if not os.path.exists(self.model_dir):
            os.mkdir(self.model_dir)
        torch.save(self.model.state_dict(), os.path.join(
            self.model_dir, self.model_file_name))<|MERGE_RESOLUTION|>--- conflicted
+++ resolved
@@ -9,6 +9,7 @@
 import os
 from tqdm import tqdm
 import logging
+
 
 class TscanTrainer(BaseTrainer):
 
@@ -29,7 +30,7 @@
     def train(self, data_loader, print_freq=100):
         """ TODO:Docstring"""
         min_valid_loss = 1
-        
+
         for epoch in tqdm(range(self.max_epoch_num)):
             logging.debug(f"====Training Epoch: {epoch}====")
             running_loss = 0.0
@@ -50,49 +51,23 @@
                 loss.backward()
                 self.optimizer.step()
                 running_loss += loss.item()
-<<<<<<< HEAD
                 # print every 100 mini-batches
                 if idx % print_freq == (print_freq - 1):
-                    print(
-=======
-                if idx % print_freq == (print_freq - 1):  # print every 100 mini-batches
                     logging.debug(
->>>>>>> 0f618f4f
                         f'[{epoch + 1}, {idx + 1:5d}] loss: {running_loss / print_freq:.3f}')
                     running_loss = 0.0
                 train_loss.append(loss.item())
             valid_loss = self.validate(data_loader)
-<<<<<<< HEAD
             if(valid_loss < min_valid_loss) or (valid_loss < 0):
-=======
-            # self.twriter.add_scalar(
-            #     "valid_loss",
-            #     scalar_value=float(valid_loss),
-            #     global_step=round)
-            # Saving the best model checkpoint based on the validation loss.
-            if valid_loss < min_valid_loss:
                 logging.debug("Updating the best ckpt")
->>>>>>> 0f618f4f
                 min_valid_loss = valid_loss
-                print("update best model")
                 self.save_model()
-<<<<<<< HEAD
-                print(valid_loss)
-
-    def validate(self, data_loader):
-        """ Model evaluation on the validation dataset."""
-        if data_loader["valid"] == None:
-            print("No data for valid")
-            return -1
-        print(" ====Validating===")
-=======
             logging.debug('valid loss: ', valid_loss)
             logging.debug('min_valid_loss: ', min_valid_loss)
 
     def validate(self, data_loader):
         """ Model evaluation on the validation dataset."""
         logging.debug(" ====Validating===")
->>>>>>> 0f618f4f
         valid_loss = []
         self.model.eval()
         valid_step = 0
@@ -116,15 +91,9 @@
 
     def test(self, data_loader):
         """ Model evaluation on the testing dataset."""
-<<<<<<< HEAD
-        print(" ====Testing===")
-        predictions = list()
-        labels = list()
-=======
         logging.debug(" ====Testing===")
         test_step = 0
         test_loss = []
->>>>>>> 0f618f4f
         self.model.eval()
         with torch.no_grad():
             for _, test_batch in enumerate(data_loader["test"]):
